--- conflicted
+++ resolved
@@ -79,11 +79,8 @@
         assert isinstance(result, dict)
         assert result == {"name": "foobarbaz", "pluses": 9001, "minuses": 10}
 
-<<<<<<< HEAD
         # Pushing a dict through the KarmaItemEncoder should result in a TypeError being
         # thrown from the parent JSONEncoder class.
-=======
->>>>>>> dd184767
         failed = False
         try:
             encoder.default({"foo": "bar"})
