# Karma Chameleon
# Copyright (C) 2018 Dustin Schoenbrun
#
# This program is free software: you can redistribute it and/or modify
# it under the terms of the GNU General Public License as published by
# the Free Software Foundation, either version 3 of the License, or
# (at your option) any later version.
#
# This program is distributed in the hope that it will be useful,
# but WITHOUT ANY WARRANTY; without even the implied warranty of
# MERCHANTABILITY or FITNESS FOR A PARTICULAR PURPOSE.  See the
# GNU General Public License for more details.
#
# You should have received a copy of the GNU General Public License
# along with this program. If not, see <http://www.gnu.org/licenses/>.

"""
Defines the bot that is listening for Slack events and responds to them accordingly
"""
import json
import os
from pathlib import Path

from slackclient import SlackClient

from KarmaItem import KarmaItem, KarmaItemEncoder


class KarmaBot(object):
    def __init__(self):
        super(KarmaBot, self).__init__()
        self.username = 'Karma Chameleon'
        self.emoji = ':lizard:'
        self.verification_token = os.environ.get('VERIFICATION_TOKEN')

        # Since our app is only going to be installed in one workspace, we can use the pre-generated
        # OAuth token that Slack gave us when we created our app.
        self.client = SlackClient(os.environ.get('BOT_OAUTH_TOKEN'))
        self.karma = {}
        self.karma_file_path = os.environ.get('KARMA_FILE_PATH')

        self._load_karma_from_json_file()

    def echo(self, message: str, channel_id: str):
        self.send_message(message, channel_id)

    def increment(self, item: str, channel_id: str):
        if not self.karma.get(item):
            self.karma[item] = KarmaItem(item)
        self.karma[item].pluses += 1
        self._send_increment_message(item, channel_id)
        self._save_karma_to_json_file()

    def decrement(self, item: str, channel_id: str):
        if not self.karma.get(item):
            self.karma[item] = KarmaItem(item)
        self.karma[item].minuses += 1
        self._send_decrement_message(item, channel_id)
        self._save_karma_to_json_file()

    def send_message(self, message: str, channel_id: str):
        self.client.api_call(
            'chat.postMessage',
            channel=channel_id,
            username=self.username,
            icon_emoji=self.emoji,
            text=message)

    def _send_increment_message(self, item: str, channel_id: str):
        message = 'Groovy. %s now has %s points.' % (item, self.karma[item].total_score)
        self.send_message(message, channel_id)

    def _send_decrement_message(self, item: str, channel_id: str):
        message = 'Brutal. %s now has %s points.' % (item, self.karma[item].total_score)
        self.send_message(message, channel_id)

    def _save_karma_to_json_file(self):
        karma_list = list(self.karma.values())
        with open(self.karma_file_path, 'w') as fp:
            json.dump(karma_list, fp, cls=KarmaItemEncoder)

    def _load_karma_from_json_file(self):
        karma_file = Path(self.karma_file_path)
        if not karma_file.is_file():
            print('No existing file found. Will start fresh.')
<<<<<<< HEAD
            return
        with open(self.karma_file_path, 'r') as fp:
            karma_list = json.load(fp, object_hook=KarmaItem.dict_to_karmaitem)
        for item in karma_list:
            self.karma[item.name] = item
=======
        with open(self.karma_file_path, 'r'):
            print('w0000000')
>>>>>>> b0eb744d
<|MERGE_RESOLUTION|>--- conflicted
+++ resolved
@@ -83,13 +83,8 @@
         karma_file = Path(self.karma_file_path)
         if not karma_file.is_file():
             print('No existing file found. Will start fresh.')
-<<<<<<< HEAD
             return
         with open(self.karma_file_path, 'r') as fp:
             karma_list = json.load(fp, object_hook=KarmaItem.dict_to_karmaitem)
         for item in karma_list:
-            self.karma[item.name] = item
-=======
-        with open(self.karma_file_path, 'r'):
-            print('w0000000')
->>>>>>> b0eb744d
+            self.karma[item.name] = item