--- conflicted
+++ resolved
@@ -12,17 +12,10 @@
     runs-on: ubuntu-latest
     steps:
       - uses: actions/checkout@v2
-<<<<<<< HEAD
       - name: Set up Python 3.10.0
         uses: actions/setup-python@v1
         with:
           python-version: 3.10.0
-=======
-      - name: Set up Python 3.9
-        uses: actions/setup-python@v1
-        with:
-          python-version: 3.9
->>>>>>> 8411727f
       - name: Install dependencies
         run: |
           python -m pip install --upgrade pip
