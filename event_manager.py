--- conflicted
+++ resolved
@@ -106,13 +106,8 @@
     return None
 
 
-<<<<<<< HEAD
-@app.route('/show-leaderboard', methods=['POST'])
-def slash_command():
-=======
 @app.route('/leaderboard', methods=['POST'])
 def show_leaderboard():
->>>>>>> 740b3faf
     """
     Listens for incoming leaderboard commands and sends them to the bot
     to formulate a response.
